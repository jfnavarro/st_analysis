--- conflicted
+++ resolved
@@ -49,13 +49,8 @@
 
 ### Installation
 
-Note that the ST Analysis package requires R (https://cran.r-project.org/) installed in your system.
-<<<<<<< HEAD
 We recommend that you install the latest version 3.4.x. Once you have installed R you can open
 a R terminal or Rstudio and type the following:
-=======
-To install the ST Analsysis packate just clone or download the repository, cd into the cloned folder and type:
->>>>>>> 7fdeef8d
 
     source("https://bioconductor.org/biocLite.R")
     biocLite("monocle")
